--- conflicted
+++ resolved
@@ -3,9 +3,6 @@
       "emitDecoratorMetadata": true,
       "experimentalDecorators": true,
       "rootDir": ".",
-<<<<<<< HEAD
-      "baseUrl": "."
-=======
       "baseUrl": ".",
       "paths": {
          "@angular/core": [
@@ -18,7 +15,6 @@
             "jspm_packages/npm/rxjs@5.0.0-beta.6/*"
          ]
       }
->>>>>>> 542da970
    },
    "files": [
       "./src/index.ts",
