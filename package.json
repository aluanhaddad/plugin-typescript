{
  "name": "plugin-typescript",
<<<<<<< HEAD
  "version": "0.5.4",
=======
  "version": "0.5.5",
>>>>>>> 956fa6ea
  "description": "TypeScript compiler for systemjs",
  "main": "lib/plugin.js",
  "homepage": "https://github.com/frankwallis/plugin-typescript",
  "authors": [
    "Frank Wallis"
  ],
  "keywords": [
    "systemjs",
    "typescript",
    "bundle",
    "browserify",
    "plugin"
  ],
  "repository": {
    "type": "git",
    "url": "https://github.com/frankwallis/plugin-typescript.git"
  },
  "dependencies": {
    "convert-source-map": "^0.4.1",
    "requires": "^1.0.2",
    "typescript": "^1.4.1"
  },
  "devDependencies": {
    "gulp": "^3.8.10",
    "gulp-hub": "^0.7.0",
    "gulp-istanbul": "^0.4.0",
    "gulp-mocha": "^2.0.0",
    "gulp-util": "^3.0.1",
    "live-server": "^0.6.3",
    "mkdirp": "^0.5.0",
    "should": "^4.6.1"
  },
  "scripts": {
    "test": "gulp test"
  },
  "bin": {},
  "license": "MIT",
  "jspm": {
    "registry": "npm",
    "dependencies": {
      "convert-source-map": "^0.4.1",
      "path": "^0.11.14",
      "requires": "^1.0.2",
      "typescript": "^1.4.1"
    }
  }
}<|MERGE_RESOLUTION|>--- conflicted
+++ resolved
@@ -1,10 +1,6 @@
 {
   "name": "plugin-typescript",
-<<<<<<< HEAD
-  "version": "0.5.4",
-=======
   "version": "0.5.5",
->>>>>>> 956fa6ea
   "description": "TypeScript compiler for systemjs",
   "main": "lib/plugin.js",
   "homepage": "https://github.com/frankwallis/plugin-typescript",
