{
  "name": "plugin-typescript",
<<<<<<< HEAD
  "version": "0.6.7",
=======
  "version": "0.6.5",
>>>>>>> e20930c4
  "description": "TypeScript compiler for systemjs",
  "main": "lib/plugin.js",
  "homepage": "https://github.com/frankwallis/plugin-typescript",
  "authors": [
    "Frank Wallis"
  ],
  "keywords": [
    "systemjs",
    "typescript",
    "bundle",
    "browserify",
    "plugin"
  ],
  "repository": {
    "type": "git",
    "url": "https://github.com/frankwallis/plugin-typescript.git"
  },
  "dependencies": {
    "convert-source-map": "^0.4.1",
    "requires": "^1.0.2",
    "typescript": "1.5.0-alpha"
  },
  "devDependencies": {
    "bluebird": "^2.9.8",
    "gulp": "^3.8.10",
    "gulp-mocha": "^2.0.0",
    "http-server": "^0.7.4",
    "open": "0.0.5",
    "should": "^4.6.1",
    "systemjs-builder": "^0.10.4",
    "traceur": "0.0.84"
  },
  "scripts": {
    "test": "gulp test",
    "start": "gulp example"
  },
  "bin": {},
  "license": "MIT",
  "jspm": {
    "format": "es6",
    "registry": "github",
    "name": "frankwallis/plugin-typescript",
    "dependencies": {
      "convert-source-map": "npm:convert-source-map@^0.4.1",
      "path": "npm:path@^0.11.14",
      "requires": "npm:requires@^1.0.2",
      "typescript": "npm:typescript@1.5.0-alpha"
    }
  }
}<|MERGE_RESOLUTION|>--- conflicted
+++ resolved
@@ -1,10 +1,6 @@
 {
   "name": "plugin-typescript",
-<<<<<<< HEAD
-  "version": "0.6.7",
-=======
-  "version": "0.6.5",
->>>>>>> e20930c4
+  "version": "0.8.0",
   "description": "TypeScript compiler for systemjs",
   "main": "lib/plugin.js",
   "homepage": "https://github.com/frankwallis/plugin-typescript",
