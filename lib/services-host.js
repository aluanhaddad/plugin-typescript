import ts from 'typescript';
import Logger from './logger';

var logger = new Logger({debug: false});

/*
   allowNonTsExtensions?: boolean;
   charset?: string;
   codepage?: number;
   declaration?: boolean;
   diagnostics?: boolean;
   emitBOM?: boolean;
   help?: boolean;
   locale?: string;
   mapRoot?: string;
   module?: ModuleKind;
   noEmitOnError?: boolean;
   noErrorTruncation?: boolean;
   noImplicitAny?: boolean;
   noLib?: boolean;
   noLibCheck?: boolean;
   noResolve?: boolean;
   out?: string;
   outDir?: string;
   preserveConstEnums?: boolean;
   removeComments?: boolean;
   sourceMap?: boolean;
   sourceRoot?: string;
   suppressImplicitAnyIndexErrors?: boolean;
   target?: ScriptTarget;
   version?: boolean;
   watch?: boolean;
*/
export class LanguageServicesHost {
   constructor(options) {
      this._options = options || {};
      this._options.module = this._options.module || ts.ModuleKind.CommonJS;
      this._options.target = ts.ScriptTarget.ES5;
      this._options.sourceMap = (this._options.sourceMap != false);
   //   this._options.separateCompilation = true;

      this._files = {};
      this._defaultLibName = undefined;
   }

   /**
    * Implementation of TypeScript Language Services Host interface.
    */
   getScriptFileNames() {
      return Object.keys(this._files);
   }

   /**
    * Implementation of TypeScript Language Services Host interface.
    */
   getScriptVersion(filename) {
      return this._files[filename] && this._files[filename].version.toString();
   }

   /**
    * Implementation of TypeScript Language Services Host interface.
    */
   getScriptSnapshot(filename) {
<<<<<<< HEAD
      //logger.debug('getting ' + filename + ' from ' + JSON.stringify(Object.keys(this._files)))
      return ts.ScriptSnapshot.fromString(this._files[filename].text);
=======
      //logger.debug('getting ' + filename);
      if (this._files[filename])
         return ts.ScriptSnapshot.fromString(this._files[filename].text);
>>>>>>> e20930c4
   }

   /**
    * Implementation of TypeScript Language Services Host interface.
    */
   getCurrentDirectory() {
      return '/';
   }

   /**
    * Implementation of TypeScript Language Services Host interface.
    */
   getCompilationSettings() {
      return this._options;
   }

   /**
    * Implementation of TypeScript Language Services Host interface.
    */
   getDefaultLibFileName(options) {
      return this._defaultLibName;
   }

   /**
    * set the resolved name of lib.d.ts
    */
   setDefaultLibFileName(resolved) {
      this._defaultLibName = resolved;
   }

   /**
    * Maintain a versioned cache of all the source files
    */
   addFile(filename, text) {
      var prevFile = this._files[filename];

      if (prevFile) {
         if (prevFile.text !== text) {
            prevFile.text = text;
            prevFile.version = prevFile.version + 1;
         }
      }
      else {
         this._files[filename] = {
            text: text,
            version: 0
         };
      }

      logger.debug('added ' + filename + ', version ' + this._files[filename].version);
   }
}<|MERGE_RESOLUTION|>--- conflicted
+++ resolved
@@ -61,14 +61,9 @@
     * Implementation of TypeScript Language Services Host interface.
     */
    getScriptSnapshot(filename) {
-<<<<<<< HEAD
       //logger.debug('getting ' + filename + ' from ' + JSON.stringify(Object.keys(this._files)))
-      return ts.ScriptSnapshot.fromString(this._files[filename].text);
-=======
-      //logger.debug('getting ' + filename);
       if (this._files[filename])
          return ts.ScriptSnapshot.fromString(this._files[filename].text);
->>>>>>> e20930c4
    }
 
    /**
