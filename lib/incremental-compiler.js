--- conflicted
+++ resolved
@@ -24,11 +24,7 @@
 
 		this.loadedDefaultLib = this.resolve('typescript/bin/lib.d.ts')
 			.then((res) => {
-<<<<<<< HEAD
-				this._servicesHost.setDefaultLibFilename(ts.normalizePath("/" + res));
-=======
 				this._servicesHost.setDefaultLibFileName("/" + res);
->>>>>>> e20930c4
 				return this.load(res);
 			});
 	}
