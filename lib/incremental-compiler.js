--- conflicted
+++ resolved
@@ -16,6 +16,7 @@
 
 		this._servicesHost = new LanguageServicesHost();
 		this._services = ts.createLanguageService(this._servicesHost, ts.createDocumentRegistry());
+		this.resolvedDefaultLib = this.resolve(this._servicesHost.getDefaultLibFilename());
 	}
 
 	/**
@@ -59,20 +60,16 @@
 		var deps = [];
 		deps = deps.concat(info.referencedFiles.map((ref) => ref.filename));
 		deps = deps.concat(info.importedFiles.map((imp) => imp.filename));
-<<<<<<< HEAD
-
-		/* default lib is always a dependency */
-		deps.push(this._servicesHost.getDefaultLibFilename());
 
 		/* ignore ambient imports for now */
-=======
->>>>>>> af9d9d98
 		deps = deps.filter((dep) => !isAmbientImport(dep));
 
 		/* map to a promise to array of resolved names */
 		logger.debug(filename + ' deps: ' + JSON.stringify(deps));
 		deps = deps.map((dep) => this.resolve(dep, filename));
-		deps.push(this.resolve(this._servicesHost.getDefaultLibFilename()));
+
+		/* default lib is always a dependency */
+		deps.push(this.resolvedDefaultLib);
 
 		return Promise.all(deps);
 	}
