{
  "scripts": {
    "start": "node ../tasks/start",
    "build": "node ../tasks/build"
  },
  "jspm": {
    "registry": "npm",
    "dependencies": {},
    "devDependencies": {},
    "peerDependencies": {
      "assert": "github:jspm/nodelibs-assert@^0.2.0-alpha",
      "buffer": "github:jspm/nodelibs-buffer@^0.2.0-alpha",
      "child_process": "github:jspm/nodelibs-child_process@^0.2.0-alpha",
      "clean-css": "^3.4.3",
      "css": "github:frankwallis/plugin-css@master",
      "events": "github:jspm/nodelibs-events@^0.2.0-alpha",
      "fs": "github:jspm/nodelibs-fs@^0.2.0-alpha",
      "http": "github:jspm/nodelibs-http@^0.2.0-alpha",
      "https": "github:jspm/nodelibs-https@^0.2.0-alpha",
      "module": "github:jspm/nodelibs-module@^0.2.0-alpha",
      "net": "github:jspm/nodelibs-net@^0.2.0-alpha",
      "os": "github:jspm/nodelibs-os@^0.2.0-alpha",
      "path": "github:jspm/nodelibs-path@^0.2.0-alpha",
      "process": "github:jspm/nodelibs-process@^0.2.0-alpha",
      "react": "^0.13.3",
      "stream": "github:jspm/nodelibs-stream@^0.2.0-alpha",
      "systemjs-hot-reloader": "github:capaj/systemjs-hot-reloader@^0.5.3",
<<<<<<< HEAD
      "ts": "github:frankwallis/plugin-typescript@^2.5.0",
      "tty": "github:jspm/nodelibs-tty@^0.2.0-alpha",
      "url": "github:jspm/nodelibs-url@^0.2.0-alpha",
      "util": "github:jspm/nodelibs-util@^0.2.0-alpha"
    },
    "overrides": {
      "npm:inherits@2.0.1": {
        "ignore": [
          "test.js"
        ]
      },
      "npm:typescript@1.7.5": {
        "browser": {},
        "map": {
          "buffer": "@empty",
          "child_process": "@empty",
          "fs": "@empty",
          "os": "@empty",
          "path": "@empty",
          "process": "@empty",
          "readline": "@empty"
        }
      }
=======
      "ts": "github:frankwallis/plugin-typescript@^2.6.0",
      "typescript": "1.7.5"
>>>>>>> 9563d725
    }
  }
}<|MERGE_RESOLUTION|>--- conflicted
+++ resolved
@@ -25,8 +25,7 @@
       "react": "^0.13.3",
       "stream": "github:jspm/nodelibs-stream@^0.2.0-alpha",
       "systemjs-hot-reloader": "github:capaj/systemjs-hot-reloader@^0.5.3",
-<<<<<<< HEAD
-      "ts": "github:frankwallis/plugin-typescript@^2.5.0",
+      "ts": "github:frankwallis/plugin-typescript@^2.6.0",
       "tty": "github:jspm/nodelibs-tty@^0.2.0-alpha",
       "url": "github:jspm/nodelibs-url@^0.2.0-alpha",
       "util": "github:jspm/nodelibs-util@^0.2.0-alpha"
@@ -49,10 +48,6 @@
           "readline": "@empty"
         }
       }
-=======
-      "ts": "github:frankwallis/plugin-typescript@^2.6.0",
-      "typescript": "1.7.5"
->>>>>>> 9563d725
     }
   }
 }