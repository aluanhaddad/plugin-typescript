System.config({
  "baseURL": ".",
  "paths": {
    "*": "*.js",
    "github:*": "jspm_packages/github/*.js",
    "npm:*": "jspm_packages/npm/*.js"
  },
  "typescriptOptions": {
    "noImplicitAny": false
  }
<<<<<<< HEAD
=======
});

System.config({
  "map": {
    "angular": "github:angular/bower-angular@1.3.15",
    "traceur": "github:jmcriffey/bower-traceur@0.0.87",
    "traceur-runtime": "github:jmcriffey/bower-traceur-runtime@0.0.87",
    "ts": "github:frankwallis/plugin-typescript@0.6.4",
    "typescript": "npm:typescript@1.5.0-alpha",
    "github:frankwallis/plugin-typescript@0.6.4": {
      "convert-source-map": "npm:convert-source-map@0.4.1",
      "path": "npm:path@0.11.14",
      "requires": "npm:requires@1.0.2",
      "typescript": "npm:typescript@1.5.0-alpha"
    },
    "github:jspm/nodelibs-buffer@0.1.0": {
      "buffer": "npm:buffer@3.1.2"
    },
    "github:jspm/nodelibs-os@0.1.0": {
      "os-browserify": "npm:os-browserify@0.1.2"
    },
    "github:jspm/nodelibs-path@0.1.0": {
      "path-browserify": "npm:path-browserify@0.0.0"
    },
    "github:jspm/nodelibs-process@0.1.1": {
      "process": "npm:process@0.10.1"
    },
    "github:jspm/nodelibs-util@0.1.0": {
      "util": "npm:util@0.10.3"
    },
    "npm:buffer@3.1.2": {
      "base64-js": "npm:base64-js@0.0.8",
      "ieee754": "npm:ieee754@1.1.4",
      "is-array": "npm:is-array@1.0.1"
    },
    "npm:convert-source-map@0.4.1": {
      "buffer": "github:jspm/nodelibs-buffer@0.1.0",
      "fs": "github:jspm/nodelibs-fs@0.1.2",
      "path": "github:jspm/nodelibs-path@0.1.0"
    },
    "npm:inherits@2.0.1": {
      "util": "github:jspm/nodelibs-util@0.1.0"
    },
    "npm:os-browserify@0.1.2": {
      "os": "github:jspm/nodelibs-os@0.1.0"
    },
    "npm:path-browserify@0.0.0": {
      "process": "github:jspm/nodelibs-process@0.1.1"
    },
    "npm:path@0.11.14": {
      "fs": "github:jspm/nodelibs-fs@0.1.2",
      "process": "github:jspm/nodelibs-process@0.1.1",
      "util": "github:jspm/nodelibs-util@0.1.0"
    },
    "npm:typescript@1.4.1": {
      "fs": "github:jspm/nodelibs-fs@0.1.2",
      "os": "github:jspm/nodelibs-os@0.1.0",
      "path": "github:jspm/nodelibs-path@0.1.0",
      "process": "github:jspm/nodelibs-process@0.1.1"
    },
    "npm:typescript@1.5.0-alpha": {
      "buffer": "github:jspm/nodelibs-buffer@0.1.0",
      "fs": "github:jspm/nodelibs-fs@0.1.2",
      "os": "github:jspm/nodelibs-os@0.1.0",
      "path": "github:jspm/nodelibs-path@0.1.0",
      "process": "github:jspm/nodelibs-process@0.1.1",
      "readline": "github:jspm/nodelibs-readline@0.1.0"
    },
    "npm:util@0.10.3": {
      "inherits": "npm:inherits@2.0.1",
      "process": "github:jspm/nodelibs-process@0.1.1"
    }
  }
>>>>>>> e20930c4
});<|MERGE_RESOLUTION|>--- conflicted
+++ resolved
@@ -8,8 +8,6 @@
   "typescriptOptions": {
     "noImplicitAny": false
   }
-<<<<<<< HEAD
-=======
 });
 
 System.config({
@@ -83,5 +81,4 @@
       "process": "github:jspm/nodelibs-process@0.1.1"
     }
   }
->>>>>>> e20930c4
 });