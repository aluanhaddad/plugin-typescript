--- conflicted
+++ resolved
@@ -36,8 +36,7 @@
       "string_decoder": "jspm/nodelibs-string_decoder@^0.2.0-alpha",
       "systemjs-hot-reloader": "capaj/systemjs-hot-reloader@^0.5.3",
       "text": "systemjs/plugin-text@^0.0.2",
-<<<<<<< HEAD
-      "ts": "frankwallis/plugin-typescript@^2.5.0",
+      "ts": "frankwallis/plugin-typescript@^2.6.0",
       "tty": "jspm/nodelibs-tty@^0.2.0-alpha",
       "url": "jspm/nodelibs-url@^0.2.0-alpha",
       "util": "jspm/nodelibs-util@^0.2.0-alpha",
@@ -67,9 +66,6 @@
           "readline": "@empty"
         }
       }
-=======
-      "ts": "frankwallis/plugin-typescript@^2.6.0"
->>>>>>> 9563d725
     }
   }
 }